package handlers

import (
	"bufio"
	"bytes"
	"fmt"
	"io"
	"net/http"
	"path/filepath"
	"sort"
	"strconv"
	"strings"
	"sync"
	"time"

	"github.com/google/uuid"
	"github.com/myysophia/ossmanager-backend/internal/auth"
	"github.com/myysophia/ossmanager-backend/internal/logger"

	"github.com/gin-gonic/gin"
	"github.com/myysophia/ossmanager-backend/internal/config"
	"github.com/myysophia/ossmanager-backend/internal/db/models"
	"github.com/myysophia/ossmanager-backend/internal/oss"
	"github.com/myysophia/ossmanager-backend/internal/upload"
	"github.com/myysophia/ossmanager-backend/internal/utils"
	"go.uber.org/zap"
	"gorm.io/gorm"
)

// ProgressReader 用于追踪读取进度的Reader
type ProgressReader struct {
	reader   io.Reader
	total    int64
	read     int64
	callback func(read, total int64)
}

// NewProgressReader 创建一个新的进度Reader
func NewProgressReader(reader io.Reader, total int64, callback func(read, total int64)) *ProgressReader {
	return &ProgressReader{
		reader:   reader,
		total:    total,
		read:     0,
		callback: callback,
	}
}

// Read 实现io.Reader接口
func (pr *ProgressReader) Read(p []byte) (n int, err error) {
	n, err = pr.reader.Read(p)
	pr.read += int64(n)
	if pr.callback != nil {
		pr.callback(pr.read, pr.total)
	}
	return n, err
}

type OSSFileHandler struct {
	*BaseHandler
	storageFactory oss.StorageFactory
	DB             *gorm.DB
}

func NewOSSFileHandler(storageFactory oss.StorageFactory, db *gorm.DB) *OSSFileHandler {
	return &OSSFileHandler{
		BaseHandler:    NewBaseHandler(),
		storageFactory: storageFactory,
		DB:             db,
	}
}

// Upload 上传文件 - 智能选择上传方式
func (h *OSSFileHandler) Upload(c *gin.Context) {
	// 检查Content-Type以确定使用哪种上传方式
	contentType := c.GetHeader("Content-Type")

	// 获取文件大小阈值配置（默认100MB）
	chunkThreshold := int64(100 * 1024 * 1024) // 100MB
	if thresholdStr := c.GetHeader("X-Chunk-Threshold"); thresholdStr != "" {
		if threshold, err := strconv.ParseInt(thresholdStr, 10, 64); err == nil {
			chunkThreshold = threshold
		}
	}

	// 如果是multipart/form-data，使用表单上传方式
	if strings.Contains(contentType, "multipart/form-data") {
		h.uploadFormFileWithChunking(c, chunkThreshold)
		return
	}

	// 否则使用流式上传方式
	h.uploadStreamWithChunking(c, chunkThreshold)
}

// uploadFormFileWithChunking 表单文件上传（智能选择分片）
func (h *OSSFileHandler) uploadFormFileWithChunking(c *gin.Context, chunkThreshold int64) {
	// 获取用户ID
	userID := c.GetUint("userID")

	// 获取用户指定的 bucket 信息
	regionCode := c.GetHeader("region_code")
	bucketName := c.GetHeader("bucket_name")

	if regionCode == "" || bucketName == "" {
		h.Error(c, utils.CodeInvalidParams, "请指定 region_code 和 bucket_name")
		return
	}

	// 获取存储配置
	var config models.OSSConfig
	if err := h.DB.Where("is_default = ?", true).First(&config).Error; err != nil {
		h.Error(c, utils.CodeServerError, "获取默认存储配置失败")
		return
	}

	// 检查用户是否有权限访问该桶
	if !auth.CheckBucketAccess(h.DB, userID, regionCode, bucketName) {
		h.Error(c, utils.CodeForbidden, "没有权限访问该存储桶")
		return
	}

	file, err := c.FormFile("file")
	if err != nil {
		h.Error(c, utils.CodeInvalidParams, "获取文件失败")
		return
	}

	// 获取存储服务
	storage, err := h.storageFactory.GetStorageService(config.StorageType)
	if err != nil {
		h.Error(c, utils.CodeServerError, "获取存储服务失败")
		return
	}

	// 生成文件路径
	ext := filepath.Ext(file.Filename)
	username, _ := c.Get("username")
	objectKey := utils.GenerateObjectKey(username.(string), ext)

	// 如果客户端提供了上传任务ID，则使用该ID；否则生成新的
	taskID := c.GetHeader("Upload-Task-ID")
	if taskID == "" {
		taskID = c.Query("task_id")
	}
	if taskID == "" {
		taskID = uuid.NewString()
	}

	src, err := file.Open()
	if err != nil {
		h.Error(c, utils.CodeServerError, "打开文件失败")
		return
	}
	defer src.Close()

	// 根据文件大小选择上传方式
	if file.Size <= chunkThreshold {
		// 简单上传
		logger.Info("使用简单上传", zap.Int64("file_size", file.Size), zap.Int64("threshold", chunkThreshold))
		upload.DefaultManager.Start(taskID, file.Size)

		uploadURL, err := storage.UploadToBucketWithProgress(src, objectKey, regionCode, bucketName, func(consumed, total int64) {
			if total == 0 {
				total = file.Size
			}
			upload.DefaultManager.Update(taskID, consumed)
		})
		if err != nil {
			h.Error(c, utils.CodeServerError, "上传文件失败")
			upload.DefaultManager.Finish(taskID)
			return
		}
		upload.DefaultManager.Finish(taskID)

		// 保存文件记录并返回
		h.saveFileRecord(c, config, objectKey, file.Filename, file.Size, bucketName, uploadURL)
	} else {
		// 分片上传
		logger.Info("使用分片上传", zap.Int64("file_size", file.Size), zap.Int64("threshold", chunkThreshold))
		uploadURL, err := h.uploadFileWithChunks(c, storage, src, objectKey, regionCode, bucketName, file.Size, taskID, file.Filename)
		if err != nil {
			h.Error(c, utils.CodeServerError, err.Error())
			upload.DefaultManager.Finish(taskID)
			return
		}

		// 保存文件记录并返回
		h.saveFileRecord(c, config, objectKey, file.Filename, file.Size, bucketName, uploadURL)
	}
}

// uploadStreamWithChunking 流式文件上传（智能选择分片）
func (h *OSSFileHandler) uploadStreamWithChunking(c *gin.Context, chunkThreshold int64) {
	// 获取用户ID
	userID := c.GetUint("userID")

	// 获取用户指定的 bucket 信息
	regionCode := c.GetHeader("region_code")
	bucketName := c.GetHeader("bucket_name")

	// 获取文件元数据（从请求头中获取）
	originalFilename := c.GetHeader("X-File-Name")
	contentLengthStr := c.GetHeader("Content-Length")

	if regionCode == "" || bucketName == "" {
		h.Error(c, utils.CodeInvalidParams, "请指定 region_code 和 bucket_name")
		return
	}

	if originalFilename == "" {
		h.Error(c, utils.CodeInvalidParams, "请提供文件名（X-File-Name header）")
		return
	}

	contentLength, err := strconv.ParseInt(contentLengthStr, 10, 64)
	if err != nil || contentLength <= 0 {
		h.Error(c, utils.CodeInvalidParams, "请提供有效的文件大小（Content-Length header）")
		return
	}

	// 获取存储配置
	var config models.OSSConfig
	if err := h.DB.Where("is_default = ?", true).First(&config).Error; err != nil {
		h.Error(c, utils.CodeServerError, "获取默认存储配置失败")
		return
	}

	// 检查用户是否有权限访问该桶
	if !auth.CheckBucketAccess(h.DB, userID, regionCode, bucketName) {
		h.Error(c, utils.CodeForbidden, "没有权限访问该存储桶")
		return
	}

	// 获取存储服务
	storage, err := h.storageFactory.GetStorageService(config.StorageType)
	if err != nil {
		h.Error(c, utils.CodeServerError, "获取存储服务失败")
		return
	}

	// 生成文件路径
	ext := filepath.Ext(originalFilename)
	username, _ := c.Get("username")
	objectKey := utils.GenerateObjectKey(username.(string), ext)

	// 获取任务ID
	taskID := c.GetHeader("Upload-Task-ID")
	if taskID == "" {
		taskID = c.Query("task_id")
	}
	if taskID == "" {
		taskID = uuid.NewString()
	}

	// 根据文件大小选择上传方式
	if contentLength <= chunkThreshold {
		// 简单上传
		logger.Info("使用简单上传", zap.Int64("content_length", contentLength), zap.Int64("threshold", chunkThreshold))
		upload.DefaultManager.Start(taskID, contentLength)

		uploadURL, err := storage.UploadToBucketWithProgress(c.Request.Body, objectKey, regionCode, bucketName, func(consumed, total int64) {
			if total == 0 {
				total = contentLength
			}
			upload.DefaultManager.Update(taskID, consumed)
		})
		if err != nil {
			h.Error(c, utils.CodeServerError, "上传文件失败")
			upload.DefaultManager.Finish(taskID)
			return
		}
		upload.DefaultManager.Finish(taskID)

		// 保存文件记录并返回
		h.saveFileRecord(c, config, objectKey, originalFilename, contentLength, bucketName, uploadURL)
	} else {
		// 分片上传
		logger.Info("使用分片上传", zap.Int64("content_length", contentLength), zap.Int64("threshold", chunkThreshold))
		uploadURL, err := h.uploadFileWithChunks(c, storage, c.Request.Body, objectKey, regionCode, bucketName, contentLength, taskID, originalFilename)
		if err != nil {
			h.Error(c, utils.CodeServerError, err.Error())
			upload.DefaultManager.Finish(taskID)
			return
		}

		// 保存文件记录并返回
		h.saveFileRecord(c, config, objectKey, originalFilename, contentLength, bucketName, uploadURL)
	}
}

// uploadFileWithChunks 分片上传文件
func (h *OSSFileHandler) uploadFileWithChunks(c *gin.Context, storage oss.StorageService, reader io.Reader, objectKey, regionCode, bucketName string, totalSize int64, taskID, originalFilename string) (string, error) {
	// 默认分片大小：10MB
	chunkSize := int64(10 * 1024 * 1024)
	if chunkSizeStr := c.GetHeader("X-Chunk-Size"); chunkSizeStr != "" {
		if size, err := strconv.ParseInt(chunkSizeStr, 10, 64); err == nil && size > 0 {
			chunkSize = size
		}
	}

	// 并发量，默认为配置值或1
	concurrency := 1
	cfg := config.GetConfig()
	if cfg != nil && cfg.App.ChunkConcurrency > 0 {
		concurrency = cfg.App.ChunkConcurrency
	}
	if concStr := c.GetHeader("X-Chunk-Concurrency"); concStr != "" {
		if cc, err := strconv.Atoi(concStr); err == nil && cc > 0 {
			concurrency = cc
		}
	}

	// 计算总分片数
	totalChunks := int((totalSize + chunkSize - 1) / chunkSize)

	resumeUploadID := c.GetHeader("X-Upload-Id")
	if resumeUploadID == "" {
		resumeUploadID = c.Query("upload_id")
	}
	if resumeUploadID != "" {
		objectKey = c.GetHeader("X-Object-Key")
		if objectKey == "" {
			objectKey = c.Query("object_key")
		}
	}

	var uploadID string
	logger.Debug("Initializing multipart upload", zap.String("objectKey", objectKey), zap.String("regionCode", regionCode), zap.String("bucketName", bucketName))
	var err error
	if resumeUploadID == "" {
		uploadID, _, err = storage.InitMultipartUploadToBucket(objectKey, regionCode, bucketName)
		if err != nil {
			return "", fmt.Errorf("初始化分片上传失败: %v", err)
		}
	} else {
		uploadID = resumeUploadID
	}

	logger.Info("开始分片上传",
		zap.String("task_id", taskID),
		zap.String("object_key", objectKey),
		zap.Int64("total_size", totalSize),
		zap.Int64("chunk_size", chunkSize),
		zap.Int("total_chunks", totalChunks),
	)

	// 开始分片上传进度追踪
	upload.DefaultManager.StartWithChunks(taskID, totalSize, true, totalChunks)

	var parts []oss.Part
	var uploadedBytes int64
	partNumber := 1

	// 创建带缓冲的reader，并设置合理的缓冲区大小
	bufferedReader := bufio.NewReaderSize(reader, int(chunkSize))

	if resumeUploadID != "" {
		existing, err := storage.ListUploadedPartsToBucket(objectKey, uploadID, regionCode, bucketName)
		if err == nil && len(existing) > 0 {
			logger.Info("继续未完成的分片上传", zap.Int("existing_parts", len(existing)))
			for _, p := range existing {
				if p.PartNumber != partNumber {
					break
				}
				parts = append(parts, p)
				size := chunkSize
				if p.PartNumber == totalChunks {
					size = totalSize - int64(totalChunks-1)*chunkSize
				}
				if _, err := io.CopyN(io.Discard, bufferedReader, size); err != nil {
					return "", fmt.Errorf("跳过已上传分片失败: %v", err)
				}
				uploadedBytes += size
				partNumber++
			}
		}
	}

	// 读取分片超时时间，可通过头部 X-Chunk-Read-Timeout 调整，默认 5 分钟
	readTimeout := 5 * time.Minute
	if timeoutStr := c.GetHeader("X-Chunk-Read-Timeout"); timeoutStr != "" {
		if t, err := strconv.Atoi(timeoutStr); err == nil && t > 0 {
			readTimeout = time.Duration(t) * time.Second
		}
	}

<<<<<<< HEAD
	maxRetries := 3
=======
	maxRetries := 10

	sem := make(chan struct{}, concurrency)
	var wg sync.WaitGroup
	var mu sync.Mutex
	errCh := make(chan error, 1)
>>>>>>> 1aafd2ec

	sem := make(chan struct{}, concurrency)
	var wg sync.WaitGroup
	var mu sync.Mutex
	errCh := make(chan error, 1)

	for uploadedBytes < totalSize && partNumber <= totalChunks {
		if len(errCh) > 0 {
			break
		}
		// 计算当前分片大小
		currentChunkSize := chunkSize
		if uploadedBytes+chunkSize > totalSize {
			currentChunkSize = totalSize - uploadedBytes
		}

		logger.Debug("准备上传分片",
			zap.Int("part_number", partNumber),
			zap.Int64("chunk_size", currentChunkSize),
			zap.Int64("uploaded_bytes", uploadedBytes),
		)

		// 读取分片数据，带重试机制
		var chunkData []byte
		var readErr error

		readStart := time.Now()
		for retry := 0; retry < maxRetries; retry++ {
			if retry > 0 {
				logger.Warn("重试读取分片数据",
					zap.Int("part_number", partNumber),
					zap.Int("retry", retry),
				)
				time.Sleep(time.Duration(retry) * time.Second) // 递增延迟
			}

			chunkData = make([]byte, currentChunkSize)

			// 使用通道和协程实现超时控制
			done := make(chan error, 1)
			go func() {
				_, err := io.ReadFull(bufferedReader, chunkData)
				done <- err
			}()

			select {
			case readErr = <-done:
				// 读取完成
				break
			case <-time.After(readTimeout):
				readErr = fmt.Errorf("读取分片数据超时")
				logger.Warn("读取分片数据超时",
					zap.Int("part_number", partNumber),
					zap.Duration("timeout", readTimeout),
				)
				continue // 重试
			}

			if readErr == nil || readErr == io.EOF || readErr == io.ErrUnexpectedEOF {
				break // 成功或预期的EOF
			}
		}

		if readErr != nil && readErr != io.EOF && readErr != io.ErrUnexpectedEOF {
			upload.DefaultManager.Fail(taskID, "读取分片数据失败")
			return "", fmt.Errorf("读取分片数据失败: %v", readErr)
		}

		if len(chunkData) == 0 {
			break
		}

<<<<<<< HEAD
		logger.Debug("读取分片完成",
			zap.Int("part_number", partNumber),
			zap.Duration("elapsed", time.Since(readStart)),
		)

=======
>>>>>>> 1aafd2ec
		// 上传分片
		curPart := partNumber
		dataCopy := make([]byte, len(chunkData))
		copy(dataCopy, chunkData)
		uploadedBytes += int64(len(chunkData))
		partNumber++

		sem <- struct{}{}
		wg.Add(1)
		go func() {
			defer wg.Done()
			defer func() { <-sem }()
<<<<<<< HEAD
			urlStart := time.Now()
=======
>>>>>>> 1aafd2ec
			uploadURL, err := storage.GeneratePartUploadURL(objectKey, uploadID, curPart, regionCode, bucketName)
			if err != nil {
				select {
				case errCh <- fmt.Errorf("获取分片 %d 上传URL失败: %v", curPart, err):
				default:
				}
				return
			}
<<<<<<< HEAD
			logger.Debug("生成上传URL完成",
				zap.Int("part_number", curPart),
				zap.Duration("elapsed", time.Since(urlStart)),
			)
			uploadStart := time.Now()
=======
>>>>>>> 1aafd2ec
			etag, err := h.uploadChunk(storage, uploadURL, dataCopy, curPart)
			if err != nil {
				select {
				case errCh <- fmt.Errorf("上传分片 %d 失败: %v", curPart, err):
				default:
				}
				return
			}
<<<<<<< HEAD
			logger.Debug("上传分片完成",
				zap.Int("part_number", curPart),
				zap.Duration("elapsed", time.Since(uploadStart)),
			)
=======
>>>>>>> 1aafd2ec
			mu.Lock()
			parts = append(parts, oss.Part{PartNumber: curPart, ETag: etag})
			mu.Unlock()
			upload.DefaultManager.UpdateChunk(taskID, curPart, true)
			logger.Debug("分片上传成功",
				zap.Int("part_number", curPart),
				zap.String("etag", etag),
			)
		}()
	}

	wg.Wait()
	if len(errCh) > 0 {
		h.safeAbortMultipartUpload(storage, uploadID, objectKey, regionCode, bucketName)
		upload.DefaultManager.Fail(taskID, (<-errCh).Error())
		return "", fmt.Errorf("%v", <-errCh)
	}

	sort.Slice(parts, func(i, j int) bool { return parts[i].PartNumber < parts[j].PartNumber })

	logger.Info("所有分片上传完成，开始合并",
		zap.String("upload_id", uploadID),
		zap.Int("total_parts", len(parts)),
	)

	// 完成分片上传
	uploadURL, err := storage.CompleteMultipartUploadToBucket(objectKey, uploadID, parts, regionCode, bucketName)
	if err != nil {
		// 完成失败，中止分片上传（使用正确的方法）
		h.safeAbortMultipartUpload(storage, uploadID, objectKey, regionCode, bucketName)
		upload.DefaultManager.Fail(taskID, "完成分片上传失败")
		return "", fmt.Errorf("完成分片上传失败: %v", err)
	}

	// 完成进度追踪
	upload.DefaultManager.Finish(taskID)

	logger.Info("分片上传完全成功",
		zap.String("task_id", taskID),
		zap.String("upload_url", uploadURL),
	)

	return uploadURL, nil
}

// safeAbortMultipartUpload 安全地中止分片上传，不会因为错误而阻塞主流程
func (h *OSSFileHandler) safeAbortMultipartUpload(storage oss.StorageService, uploadID, objectKey, regionCode, bucketName string) {
	// 使用类型断言检查是否为阿里云存储服务
	if aliyunStorage, ok := storage.(*oss.AliyunOSSService); ok {
		// 使用新的AbortMultipartUploadToBucket方法
		err := aliyunStorage.AbortMultipartUploadToBucket(uploadID, objectKey, regionCode, bucketName)
		if err != nil {
			logger.Warn("中止分片上传失败，但继续处理",
				zap.String("upload_id", uploadID),
				zap.String("object_key", objectKey),
				zap.Error(err),
			)
		}
	} else {
		// 其他存储服务使用原来的方法
		err := storage.AbortMultipartUpload(uploadID, objectKey)
		if err != nil {
			logger.Warn("中止分片上传失败，但继续处理",
				zap.String("upload_id", uploadID),
				zap.String("object_key", objectKey),
				zap.Error(err),
			)
		}
	}
}

// uploadChunkGeneric 通用分片上传方法（当预签名URL不可用时）
func (h *OSSFileHandler) uploadChunkGeneric(storage oss.StorageService, data []byte, partNumber int, uploadID, objectKey string) (string, error) {
	// 这里需要实现针对具体存储服务的分片上传逻辑
	// 由于每个云服务商的API不同，这里只是一个占位符
	// 实际实现需要调用storage service的具体分片上传方法
	return "", fmt.Errorf("通用分片上传方法未实现")
}

// uploadChunk 上传单个分片
func (h *OSSFileHandler) uploadChunk(storage oss.StorageService, uploadURL string, data []byte, partNumber int) (string, error) {
	// 这里需要根据具体的存储服务实现分片上传
	// 由于不同的云服务商有不同的分片上传API，这里提供一个通用的HTTP PUT方法

	maxRetries := 3
	var lastErr error

	for attempt := 0; attempt < maxRetries; attempt++ {
		if attempt > 0 {
			logger.Warn("重试上传分片",
				zap.Int("part_number", partNumber),
				zap.Int("retry", attempt),
			)
			time.Sleep(time.Duration(attempt) * time.Second)
		}

		req, err := http.NewRequest("PUT", uploadURL, bytes.NewReader(data))
		if err != nil {
			return "", err
		}

		req.Header.Set("Content-Type", "application/octet-stream")
		req.Header.Set("Content-Length", strconv.Itoa(len(data)))

		client := &http.Client{Timeout: 30 * time.Second}

		resp, err := client.Do(req)
		if err != nil {
			lastErr = err
			continue
		}
		defer resp.Body.Close()

		if resp.StatusCode != http.StatusOK {
			body, _ := io.ReadAll(resp.Body)
			lastErr = fmt.Errorf("上传分片失败，状态码: %d, 响应: %s", resp.StatusCode, string(body))
			continue
		}

		// 获取ETag
		etag := resp.Header.Get("ETag")
		if etag == "" {
			lastErr = fmt.Errorf("无法获取分片ETag")
			continue
		}
<<<<<<< HEAD

		// 移除ETag中的引号
		etag = strings.Trim(etag, "\"")

=======

		// 移除ETag中的引号
		etag = strings.Trim(etag, "\"")

>>>>>>> 1aafd2ec
		return etag, nil
	}

	return "", lastErr
}

// saveFileRecord 保存文件记录
func (h *OSSFileHandler) saveFileRecord(c *gin.Context, config models.OSSConfig, objectKey, originalFilename string, fileSize int64, bucketName, uploadURL string) {
	// 从配置中获取过期时间，如果未配置则默认为24小时
	expireTime := config.URLExpireTime
	if expireTime <= 0 {
		expireTime = 24 * 3600 // 默认24小时
	}
	expiresAt := time.Now().Add(time.Duration(expireTime) * time.Second)

	// 保存文件记录
	ossFile := models.OSSFile{
		ConfigID:         config.ID,
		Filename:         objectKey,
		OriginalFilename: originalFilename,
		FileSize:         fileSize,
		StorageType:      config.StorageType,
		Bucket:           bucketName,
		ObjectKey:        objectKey,
		DownloadURL:      uploadURL,
		UploaderID:       utils.GetUserID(c),
		UploadIP:         c.ClientIP(),
		ExpiresAt:        expiresAt,
		Status:           "ACTIVE",
	}

	if err := h.DB.Create(&ossFile).Error; err != nil {
		h.Error(c, utils.CodeServerError, "保存文件记录失败")
		return
	}

	h.Success(c, ossFile)
}

// InitMultipartUpload 初始化分片上传
func (h *OSSFileHandler) InitMultipartUpload(c *gin.Context) {
	var req struct {
		RegionCode string `json:"region_code" binding:"required"`
		BucketName string `json:"bucket_name" binding:"required"`
		FileName   string `json:"file_name" binding:"required"`
	}

	if err := c.ShouldBindJSON(&req); err != nil {
		h.Error(c, utils.CodeInvalidParams, "参数错误")
		return
	}

	// 获取存储配置
	var config models.OSSConfig
	if err := h.DB.Where("is_default = ?", true).First(&config).Error; err != nil {
		h.Error(c, utils.CodeServerError, "获取默认存储配置失败")
		return
	}

	// 检查用户是否有权限访问该桶
	if !auth.CheckBucketAccess(h.DB, c.GetUint("userID"), req.RegionCode, req.BucketName) {
		h.Error(c, utils.CodeForbidden, "没有权限访问该存储桶")
		return
	}

	storage, err := h.storageFactory.GetStorageService(config.StorageType)
	if err != nil {
		h.Error(c, utils.CodeServerError, "获取存储服务失败")
		return
	}

	ext := filepath.Ext(req.FileName)
	username, _ := c.Get("username")
	objectKey := utils.GenerateObjectKey(username.(string), ext)

	uploadID, urls, err := storage.InitMultipartUploadToBucket(objectKey, req.RegionCode, req.BucketName)
	if err != nil {
		h.Error(c, utils.CodeServerError, "初始化分片上传失败")
		return
	}

	h.Success(c, gin.H{
		"upload_id":  uploadID,
		"object_key": objectKey,
		"urls":       urls,
	})
}

// CompleteMultipartUpload 完成分片上传
func (h *OSSFileHandler) CompleteMultipartUpload(c *gin.Context) {
	var req struct {
		RegionCode       string   `json:"region_code" binding:"required"`
		BucketName       string   `json:"bucket_name" binding:"required"`
		ObjectKey        string   `json:"object_key" binding:"required"`
		UploadID         string   `json:"upload_id" binding:"required"`
		Parts            []string `json:"parts" binding:"required"`
		OriginalFilename string   `json:"original_filename"`
		FileSize         int64    `json:"file_size"`
		TaskID           string   `json:"task_id"`
	}

	if err := c.ShouldBindJSON(&req); err != nil {
		h.Error(c, utils.CodeInvalidParams, "参数错误")
		return
	}

	// 获取存储配置
	var config models.OSSConfig
	if err := h.DB.Where("is_default = ?", true).First(&config).Error; err != nil {
		h.Error(c, utils.CodeServerError, "获取默认存储配置失败")
		return
	}

	// 检查用户是否有权限访问该桶
	if !auth.CheckBucketAccess(h.DB, c.GetUint("userID"), req.RegionCode, req.BucketName) {
		h.Error(c, utils.CodeForbidden, "没有权限访问该存储桶")
		return
	}

	storage, err := h.storageFactory.GetStorageService(config.StorageType)
	if err != nil {
		h.Error(c, utils.CodeServerError, "获取存储服务失败")
		return
	}

	// 转换parts为oss.Part类型
	ossParts := make([]oss.Part, len(req.Parts))
	for i, part := range req.Parts {
		ossParts[i] = oss.Part{
			PartNumber: i + 1,
			ETag:       part,
		}
	}

	logger.Info("开始完成分片上传",
		zap.String("upload_id", req.UploadID),
		zap.String("object_key", req.ObjectKey),
		zap.Int("parts_count", len(ossParts)),
		zap.String("task_id", req.TaskID),
	)

	// 完成分片上传
	url, err := storage.CompleteMultipartUploadToBucket(req.ObjectKey, req.UploadID, ossParts, req.RegionCode, req.BucketName)
	if err != nil {
		if req.TaskID != "" {
			upload.DefaultManager.Fail(req.TaskID, "完成分片上传失败")
		}
		h.Error(c, utils.CodeServerError, "完成分片上传失败")
		return
	}

	// 设置默认值
	originalFilename := req.OriginalFilename
	if originalFilename == "" {
		originalFilename = req.ObjectKey
	}

	// 从配置中获取过期时间，如果未配置则默认为24小时
	expireTime := config.URLExpireTime
	if expireTime <= 0 {
		expireTime = 24 * 3600 // 默认24小时
	}
	expiresAt := time.Now().Add(time.Duration(expireTime) * time.Second)

	// 保存文件记录
	ossFile := models.OSSFile{
		ConfigID:         config.ID,
		Filename:         req.ObjectKey,
		OriginalFilename: originalFilename,
		FileSize:         req.FileSize,
		StorageType:      config.StorageType,
		Bucket:           req.BucketName,
		ObjectKey:        req.ObjectKey,
		DownloadURL:      url,
		UploaderID:       utils.GetUserID(c),
		UploadIP:         c.ClientIP(),
		ExpiresAt:        expiresAt,
		Status:           "ACTIVE",
	}

	if err := h.DB.Create(&ossFile).Error; err != nil {
		logger.Error("保存文件记录失败", zap.Error(err))
		h.Error(c, utils.CodeServerError, "保存文件记录失败")
		return
	}

	// 完成进度追踪
	if req.TaskID != "" {
		upload.DefaultManager.Finish(req.TaskID)
	}

	logger.Info("分片上传完全完成",
		zap.String("task_id", req.TaskID),
		zap.Uint("file_id", ossFile.ID),
		zap.String("download_url", url),
	)

	h.Success(c, ossFile)
}

// AbortMultipartUpload 取消分片上传
func (h *OSSFileHandler) AbortMultipartUpload(c *gin.Context) {
	var req struct {
		ConfigID  string `json:"config_id" binding:"required"`
		ObjectKey string `json:"object_key" binding:"required"`
		UploadID  string `json:"upload_id" binding:"required"`
	}

	if err := c.ShouldBindJSON(&req); err != nil {
		h.Error(c, utils.CodeInvalidParams, "参数错误")
		return
	}

	var config models.OSSConfig
	if err := h.DB.First(&config, req.ConfigID).Error; err != nil {
		h.Error(c, utils.CodeConfigNotFound, "存储配置不存在")
		return
	}

	// 检查用户是否有权限访问该桶
	if !auth.CheckBucketAccess(h.DB, c.GetUint("userID"), config.Region, config.Bucket) {
		h.Error(c, utils.CodeForbidden, "没有权限访问该存储桶")
		return
	}

	storage, err := h.storageFactory.GetStorageService(config.StorageType)
	if err != nil {
		h.Error(c, utils.CodeServerError, "获取存储服务失败")
		return
	}

	if err := storage.AbortMultipartUpload(req.UploadID, req.ObjectKey); err != nil {
		h.Error(c, utils.CodeServerError, "取消分片上传失败")
		return
	}

	h.Success(c, nil)
}

// ListUploadedParts 获取已上传的分片编号
func (h *OSSFileHandler) ListUploadedParts(c *gin.Context) {
	regionCode := c.Query("region_code")
	bucketName := c.Query("bucket_name")
	objectKey := c.Query("object_key")
	uploadID := c.Query("upload_id")

	if regionCode == "" || bucketName == "" || objectKey == "" || uploadID == "" {
		h.Error(c, utils.CodeInvalidParams, "参数错误")
		return
	}

	// 获取存储配置
	var config models.OSSConfig
	if err := h.DB.Where("is_default = ?", true).First(&config).Error; err != nil {
		h.Error(c, utils.CodeServerError, "获取默认存储配置失败")
		return
	}

	// 权限检查
	if !auth.CheckBucketAccess(h.DB, c.GetUint("userID"), regionCode, bucketName) {
		h.Error(c, utils.CodeForbidden, "没有权限访问该存储桶")
		return
	}

	storage, err := h.storageFactory.GetStorageService(config.StorageType)
	if err != nil {
		h.Error(c, utils.CodeServerError, "获取存储服务失败")
		return
	}

	uploadedParts, err := storage.ListUploadedPartsToBucket(objectKey, uploadID, regionCode, bucketName)
	if err != nil {
		h.Error(c, utils.CodeServerError, "获取已上传分片失败")
		return
	}

	partNumbers := make([]int, len(uploadedParts))
	for i, p := range uploadedParts {
		partNumbers[i] = p.PartNumber
	}

	h.Success(c, gin.H{"parts": partNumbers})
}

// List 获取文件列表，相同文件名只获取最新一个
func (h *OSSFileHandler) List(c *gin.Context) {
	// 获取用户ID
	userID := c.GetUint("userID")

	// 获取用户可访问的桶列表
	buckets, err := auth.GetUserAccessibleBuckets(h.DB, userID, "")
	if err != nil {
		h.Error(c, utils.CodeServerError, "获取可访问桶列表失败")
		return
	}

	page, _ := strconv.Atoi(c.DefaultQuery("page", "1"))
	pageSize, _ := strconv.Atoi(c.DefaultQuery("page_size", "10"))
	configID := c.Query("config_id")
	// 首先，获取去重后的所有文件名
	var uniqueFileNames []string
	query := h.DB.Model(&models.OSSFile{}).Select("DISTINCT original_filename").Where("bucket IN ?", buckets)
	if configID != "" {
		query = query.Where("config_id = ?", configID)
	}

	if err := query.Pluck("original_filename", &uniqueFileNames).Error; err != nil {
		h.Error(c, utils.CodeServerError, "获取唯一文件名失败")
		return
	}

	total := int64(len(uniqueFileNames))

	// 对于分页的处理
	startIdx := (page - 1) * pageSize
	endIdx := startIdx + pageSize
	if startIdx >= len(uniqueFileNames) {
		h.Success(c, gin.H{
			"total": total,
			"items": []models.OSSFile{},
		})
		return
	}
	if endIdx > len(uniqueFileNames) {
		endIdx = len(uniqueFileNames)
	}

	// 获取当前页的文件名
	pageFileNames := uniqueFileNames[startIdx:endIdx]

	// 对于每个文件名，获取最新的记录
	var files []models.OSSFile
	for _, fileName := range pageFileNames {
		var latest models.OSSFile
		subQuery := h.DB.Model(&models.OSSFile{}).Where("original_filename = ? AND bucket IN ?", fileName, buckets)
		if configID != "" {
			subQuery = subQuery.Where("config_id = ?", configID)
		}

		if err := subQuery.Order("created_at DESC").First(&latest).Error; err != nil {
			// 如果查询出错，跳过这个文件名
			continue
		}

		files = append(files, latest)
	}

	h.Success(c, gin.H{
		"total": total,
		"items": files,
	})
}

// Delete 删除文件
func (h *OSSFileHandler) Delete(c *gin.Context) {
	// 获取用户ID
	userID := c.GetUint("userID")

	// 获取文件信息
	var file models.OSSFile
	if err := h.DB.First(&file, c.Param("id")).Error; err != nil {
		h.Error(c, utils.CodeFileNotFound, "文件不存在")
		return
	}

	// 获取配置信息以获取Region
	var config models.OSSConfig
	if err := h.DB.First(&config, file.ConfigID).Error; err != nil {
		h.Error(c, utils.CodeConfigNotFound, "存储配置不存在")
		return
	}

	// 检查用户是否有权限访问该桶
	if !auth.CheckBucketAccess(h.DB, userID, file.DownloadURL, file.Bucket) {
		h.Error(c, utils.CodeForbidden, "没有权限访问该存储桶")
		return
	}

	//storage, err := h.storageFactory.GetStorageService(config.StorageType)
	//if err != nil {
	//	h.Error(c, utils.CodeServerError, "获取存储服务失败")
	//	return
	//}
	//
	//if err := storage.DeleteObject(file.ObjectKey); err != nil {
	//	h.Error(c, utils.CodeServerError, "删除文件失败")
	//	return
	//}

	if err := h.DB.Delete(&file).Error; err != nil {
		h.Error(c, utils.CodeServerError, "删除文件记录失败")
		return
	}

	h.Success(c, nil)
}

// GetDownloadURL 获取文件下载链接
func (h *OSSFileHandler) GetDownloadURL(c *gin.Context) {
	fileID := c.Param("id")

	var file models.OSSFile
	if err := h.DB.First(&file, fileID).Error; err != nil {
		h.Error(c, utils.CodeFileNotFound, "文件不存在")
		return
	}

	// 获取配置信息以获取Region
	var config models.OSSConfig
	if err := h.DB.First(&config, file.ConfigID).Error; err != nil {
		h.Error(c, utils.CodeConfigNotFound, "存储配置不存在")
		return
	}

	// 检查用户是否有权限访问该桶
	if !auth.CheckBucketAccess(h.DB, c.GetUint("userID"), file.DownloadURL, file.Bucket) {
		h.Error(c, utils.CodeForbidden, "没有权限访问该存储桶")
		return
	}

	storage, err := h.storageFactory.GetStorageService(config.StorageType)
	if err != nil {
		h.Error(c, utils.CodeServerError, "获取存储服务失败")
		return
	}

	// 动态生成下载链接，传递 bucket 信息
	var downloadURL string
	var expires time.Time
	if aliyunStorage, ok := storage.(*oss.AliyunOSSService); ok {
		downloadURL, expires, err = aliyunStorage.GenerateDownloadURLWithBucket(file.ObjectKey, file.DownloadURL, 1*time.Hour)
		if err != nil {
			h.Error(c, utils.CodeServerError, "生成下载链接失败")
			return
		}
	} else {
		downloadURL, expires, err = storage.GenerateDownloadURL(file.ObjectKey, 24*time.Hour)
		if err != nil {
			h.Error(c, utils.CodeServerError, "生成下载链接失败")
			return
		}
	}

	h.Success(c, gin.H{
		"download_url": downloadURL,
		"expires":      expires,
	})
}

// GetByOriginalFilename 根据原始文件名获取文件详情
//func (h *OSSFileHandler) GetByOriginalFilename(c *gin.Context) {
//	filename := c.Query("filename")
//	if filename == "" {
//		h.Error(c, utils.CodeInvalidParams, "文件名不能为空")
//		return
//	}
//
//	var ossFile models.OSSFile
//	if err := h.DB.Where("original_filename = ? AND status = ?", filename, "ACTIVE").First(&ossFile).Error; err != nil {
//		h.Error(c, utils.CodeNotFound, "文件不存在")
//		return
//	}
//
//	// 获取配置信息以获取Region
//	var config models.OSSConfig
//	if err := h.DB.First(&config, ossFile.ConfigID).Error; err != nil {
//		h.Error(c, utils.CodeConfigNotFound, "存储配置不存在")
//		return
//	}
//
//	// 检查用户是否有权限访问该桶
//	if !auth.CheckBucketAccess(h.DB, c.GetUint("userID"), config.Region, ossFile.Bucket) {
//		h.Error(c, utils.CodeForbidden, "没有权限访问该存储桶")
//		return
//	}
//
//	storage, err := h.storageFactory.GetStorageService(ossFile.StorageType)
//	if err != nil {
//		h.Error(c, utils.CodeServerError, "获取存储服务失败")
//		return
//	}
//
//	downloadURL, expires, err := storage.GenerateDownloadURL(ossFile.ObjectKey, 24*time.Hour)
//	if err != nil {
//		h.Error(c, utils.CodeServerError, "生成下载链接失败")
//		return
//	}
//
//	// 更新下载URL和过期时间
//	ossFile.DownloadURL = downloadURL
//	ossFile.ExpiresAt = expires
//	if err := h.DB.Save(&ossFile).Error; err != nil {
//		logger.Error("更新文件下载URL失败", zap.Error(err))
//	}
//
//	h.Success(c, ossFile)
//}<|MERGE_RESOLUTION|>--- conflicted
+++ resolved
@@ -384,16 +384,12 @@
 		}
 	}
 
-<<<<<<< HEAD
-	maxRetries := 3
-=======
 	maxRetries := 10
 
 	sem := make(chan struct{}, concurrency)
 	var wg sync.WaitGroup
 	var mu sync.Mutex
 	errCh := make(chan error, 1)
->>>>>>> 1aafd2ec
 
 	sem := make(chan struct{}, concurrency)
 	var wg sync.WaitGroup
@@ -466,14 +462,10 @@
 			break
 		}
 
-<<<<<<< HEAD
 		logger.Debug("读取分片完成",
 			zap.Int("part_number", partNumber),
 			zap.Duration("elapsed", time.Since(readStart)),
 		)
-
-=======
->>>>>>> 1aafd2ec
 		// 上传分片
 		curPart := partNumber
 		dataCopy := make([]byte, len(chunkData))
@@ -486,10 +478,8 @@
 		go func() {
 			defer wg.Done()
 			defer func() { <-sem }()
-<<<<<<< HEAD
 			urlStart := time.Now()
-=======
->>>>>>> 1aafd2ec
+
 			uploadURL, err := storage.GeneratePartUploadURL(objectKey, uploadID, curPart, regionCode, bucketName)
 			if err != nil {
 				select {
@@ -498,14 +488,11 @@
 				}
 				return
 			}
-<<<<<<< HEAD
 			logger.Debug("生成上传URL完成",
 				zap.Int("part_number", curPart),
 				zap.Duration("elapsed", time.Since(urlStart)),
 			)
 			uploadStart := time.Now()
-=======
->>>>>>> 1aafd2ec
 			etag, err := h.uploadChunk(storage, uploadURL, dataCopy, curPart)
 			if err != nil {
 				select {
@@ -514,13 +501,10 @@
 				}
 				return
 			}
-<<<<<<< HEAD
 			logger.Debug("上传分片完成",
 				zap.Int("part_number", curPart),
 				zap.Duration("elapsed", time.Since(uploadStart)),
 			)
-=======
->>>>>>> 1aafd2ec
 			mu.Lock()
 			parts = append(parts, oss.Part{PartNumber: curPart, ETag: etag})
 			mu.Unlock()
@@ -646,17 +630,9 @@
 			lastErr = fmt.Errorf("无法获取分片ETag")
 			continue
 		}
-<<<<<<< HEAD
-
 		// 移除ETag中的引号
 		etag = strings.Trim(etag, "\"")
 
-=======
-
-		// 移除ETag中的引号
-		etag = strings.Trim(etag, "\"")
-
->>>>>>> 1aafd2ec
 		return etag, nil
 	}
 
