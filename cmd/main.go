--- conflicted
+++ resolved
@@ -26,6 +26,7 @@
 		env = "dev" // 默认开发环境
 	}
 	cfg, err := config.LoadConfigWithEnv("configs", env)
+
 	if err != nil {
 		panic(fmt.Sprintf("加载配置失败: %v", err))
 	}
@@ -55,9 +56,11 @@
 	// 设置路由
 	router := api.SetupRouter(storageFactory, md5Calculator, db.GetDB())
 
-	// 根据配置设置超时
+	// 创建HTTP服务器 - 禁用HTTP/2以确保SSE连接稳定性
+	// 根据配置计算超时时间，若未配置则使用默认值 30 秒
 	readTimeout := time.Duration(cfg.App.ReadTimeout) * time.Second
 	if cfg.App.ReadTimeout <= 0 {
+		// 0 表示不设置超时，由配置决定是否限制
 		readTimeout = 0
 	}
 	writeTimeout := time.Duration(cfg.App.WriteTimeout) * time.Second
@@ -69,31 +72,23 @@
 		idleTimeout = 0
 	}
 
-<<<<<<< HEAD
-	// 创建 HTTP 服务器，禁用 HTTP/2 以确保 SSE 兼容性
-	server := &http.Server{
-		Addr:              fmt.Sprintf(":%d", cfg.App.Port),
-		Handler:           router,
-=======
 	server := &http.Server{
 		Addr:    fmt.Sprintf("%s:%d", cfg.App.Host, cfg.App.Port),
 		Handler: router,
 		// 禁用HTTP/2，强制使用HTTP/1.1
 		TLSNextProto: make(map[string]func(*http.Server, *tls.Conn, http.Handler)),
 		// 设置超时时间，优化长连接
->>>>>>> 52d8c432
 		ReadTimeout:       readTimeout,
 		WriteTimeout:      writeTimeout,
 		IdleTimeout:       idleTimeout,
 		ReadHeaderTimeout: 10 * time.Second,
-		TLSConfig:         &tls.Config{NextProtos: []string{"http/1.1"}}, // 禁用 HTTP/2
 	}
 
-	// 优雅关闭：监听终止信号
+	// 优雅关闭服务器
 	quit := make(chan os.Signal, 1)
 	signal.Notify(quit, syscall.SIGINT, syscall.SIGTERM)
 
-	// 启动 HTTP 服务
+	// 启动HTTP服务器
 	go func() {
 		logger.Info("HTTP服务器启动成功", zap.String("addr", server.Addr))
 		if err := server.ListenAndServe(); err != nil && err != http.ErrServerClosed {
@@ -105,15 +100,15 @@
 	<-quit
 	logger.Info("正在关闭服务器...")
 
-	// 停止 MD5 计算器
+	// 关闭MD5计算器
 	md5Calculator.Stop()
 	logger.Info("MD5计算器已关闭")
 
-	// 设置 5 秒关闭超时
+	// 设置关闭超时时间
 	ctx, cancel := context.WithTimeout(context.Background(), 5*time.Second)
 	defer cancel()
 
-	// 关闭 HTTP 服务器
+	// 关闭HTTP服务器
 	if err := server.Shutdown(ctx); err != nil {
 		logger.Fatal("服务器关闭异常", zap.Error(err))
 	}
